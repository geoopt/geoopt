--- conflicted
+++ resolved
@@ -99,13 +99,11 @@
             self.manifold
         ) + torch.Tensor.__repr__(self)
 
-<<<<<<< HEAD
     def rand_(self):
         with torch.no_grad():
             self.manifold.rand_(self.data)
         return self
 
-=======
     # noinspection PyUnresolvedReferences
     def __reduce_ex__(self, proto):
         proto = (
@@ -118,7 +116,6 @@
             dict(),
         )
         return _rebuild_manifold_parameter, proto + (self.manifold,)
->>>>>>> 9ba3ae74
 
 
 class ManifoldParameter(ManifoldTensor, torch.nn.Parameter):
